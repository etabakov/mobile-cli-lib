--- conflicted
+++ resolved
@@ -5,20 +5,11 @@
 
 	allowedParameters: ICommandParameter[] = [this.$stringParameter, this.$stringParameter];
 
-<<<<<<< HEAD
 	public async execute(args: string[]): Promise<void> {
 		await this.$devicesService.initialize({ deviceId: this.$options.device, skipInferPlatform: true });
 
-		let action = (device: Mobile.IDevice) => device.fileSystem.putFile(args[0], args[1]);
+		let action = (device: Mobile.IDevice) => device.fileSystem.putFile(args[0], args[2], args[1]);
 		await this.$devicesService.execute(action);
-=======
-	public execute(args: string[]): IFuture<void> {
-		return (() => {
-			this.$devicesService.initialize({ deviceId: this.$options.device, skipInferPlatform: true }).wait();
-			let action = (device: Mobile.IDevice) =>  { return (() => device.fileSystem.putFile(args[0], args[2], args[1]).wait()).future<void>()(); };
-			this.$devicesService.execute(action).wait();
-		}).future<void>()();
->>>>>>> 28be9643
 	}
 }
 $injector.registerCommand("device|put-file", PutFileCommand);