--- conflicted
+++ resolved
@@ -21,8 +21,7 @@
 		return this.adb.executeShellCommand(listCommandArgs);
 	}
 
-<<<<<<< HEAD
-	public async getFile(deviceFilePath: string, outputPath?: string): Promise<void> {
+	public async getFile(deviceFilePath: string, appIdentifier: string, outputPath?: string): Promise<void> {
 		let stdout = !outputPath;
 
 		if (stdout) {
@@ -34,22 +33,12 @@
 
 		if (stdout) {
 			await new Promise<void>((resolve, reject) => {
-=======
-	public getFile(deviceFilePath: string, appIdentifier: string, outputPath?: string): IFuture<void> {
-		return (() => {
-			let stdout = !outputPath;
-			if (stdout) {
-				temp.track();
-				outputPath = temp.path({prefix: "sync", suffix: ".tmp"});
-			}
-			this.adb.executeCommand(["pull", deviceFilePath, outputPath]).wait();
-			if (stdout) {
->>>>>>> 28be9643
 				let readStream = this.$fs.createReadStream(outputPath);
 				readStream.pipe(process.stdout);
 				readStream.on("end", () => {
 					resolve();
 				});
+
 				readStream.on("error", (err: Error) => {
 					reject(err);
 				});
@@ -57,11 +46,7 @@
 		}
 	}
 
-<<<<<<< HEAD
-	public async putFile(localFilePath: string, deviceFilePath: string): Promise<void> {
-=======
-	public putFile(localFilePath: string, deviceFilePath: string, appIdentifier: string): IFuture<void> {
->>>>>>> 28be9643
+	public async putFile(localFilePath: string, deviceFilePath: string, appIdentifier: string): Promise<void> {
 		return this.adb.executeCommand(["push", localFilePath, deviceFilePath]);
 	}
 
