--- conflicted
+++ resolved
@@ -10,29 +10,14 @@
 		return this.iosSim.listFiles(devicePath);
 	}
 
-<<<<<<< HEAD
-	public async getFile(deviceFilePath: string, outputFilePath?: string): Promise<void> {
+	public async getFile(deviceFilePath: string, appIdentifier: string, outputFilePath?: string): Promise<void> {
 		if (outputFilePath) {
 			shelljs.cp("-f", deviceFilePath, outputFilePath);
 		}
 	}
 
-	public async putFile(localFilePath: string, deviceFilePath: string): Promise<void> {
+	public async putFile(localFilePath: string, deviceFilePath: string, appIdentifier: string): Promise<void> {
 		shelljs.cp("-f", localFilePath, deviceFilePath);
-=======
-	public getFile(deviceFilePath: string, appIdentifier: string, outputFilePath?: string): IFuture<void> {
-		return (() => {
-			if (outputFilePath) {
-				shelljs.cp("-f", deviceFilePath, outputFilePath);
-			}
-		}).future<void>()();
-	}
-
-	public putFile(localFilePath: string, deviceFilePath: string, appIdentifier: string): IFuture<void> {
-		return (() => {
-			shelljs.cp("-f", localFilePath, deviceFilePath);
-		}).future<void>()();
->>>>>>> 28be9643
 	}
 
 	public async deleteFile(deviceFilePath: string, appIdentifier: string): Promise<void> {
