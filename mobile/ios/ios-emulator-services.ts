--- conflicted
+++ resolved
@@ -85,13 +85,8 @@
 			opts = opts.concat("--device", options.device);
 		}
 
-<<<<<<< HEAD
-		if (emulatorOptions.args) {
-			opts.push(util.format("--args=\"%s\"", emulatorOptions.args));
-=======
 		if(emulatorOptions.args) {
 			opts.push(`--args=${emulatorOptions.args}`);
->>>>>>> cff3bdbb
 		}
 
 		this.$childProcess.spawn(nodeCommandName, opts, { stdio: "inherit" });
