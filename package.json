{
  "name": "mobile-cli-lib",
  "preferGlobal": false,
  "version": "0.22.0",
  "author": "Telerik <support@telerik.com>",
  "description": "common lib used by different CLI",
  "bin": {
    "mobile-cli-lib": "./bin/common-lib.js"
  },
  "scripts": {
    "mocha": "node test-scripts/mocha.js",
    "test": "node test-scripts/istanbul.js"
  },
  "main": "./common-lib.js",
  "repository": {
    "type": "git",
    "url": "https://github.com/telerik/mobile-cli-lib.git"
  },
  "keywords": [
    "cordova",
    "appbuilder",
    "telerik",
    "mobile",
    "nativescript",
    "Proton"
  ],
  "dependencies": {
    "bplist-parser": "0.0.6",
    "bufferpack": "0.0.6",
    "byline": "4.2.1",
    "chalk": "1.0.0",
    "cli-table": "https://github.com/telerik/cli-table/tarball/v0.3.1.1",
    "colors": "0.6.2",
    "cookie": "0.1.0",
    "esprima": "2.7.0",
    "ffi": "https://github.com/icenium/node-ffi/tarball/v2.0.0.4",
    "fibers": "https://github.com/Icenium/node-fibers/tarball/v1.0.15.0",
    "filesize": "2.0.3",
    "gaze": "1.0.0",
    "iconv-lite": "0.4.3",
    "inquirer": "0.8.2",
    "ios-sim-portable": "~1.6.0",
    "lodash": "4.13.1",
    "log4js": "0.6.9",
    "marked": "0.3.3",
    "marked-terminal": "1.4.0",
    "minimatch": "2.0.4",
    "mkdirp": "0.3.5",
    "moment": "2.10.6",
    "mute-stream": "0.0.4",
<<<<<<< HEAD
    "npm": "3.10.5",
=======
    "node-uuid": "1.4.1",
>>>>>>> be5108b8
    "open": "0.0.4",
    "osenv": "0.1.0",
    "parse5": "2.2.0",
    "plist": "1.1.0",
    "plistlib": "0.2.1",
    "progress-stream": "0.5.0",
    "properties-parser": "0.2.3",
    "pullstream": "https://github.com/icenium/node-pullstream/tarball/master",
    "ref": "https://github.com/icenium/ref/tarball/v1.3.2.2",
    "ref-struct": "https://github.com/telerik/ref-struct/tarball/v1.0.2.4",
    "rimraf": "2.2.6",
    "semver": "4.3.4",
    "shelljs": "0.7.0",
    "tabtab": "https://github.com/Icenium/node-tabtab/tarball/master",
    "temp": "0.8.1",
    "uuid": "^3.0.0",
    "validator": "3.2.1",
    "winreg": "0.0.12",
    "xmlhttprequest": "https://github.com/telerik/node-XMLHttpRequest/tarball/master",
    "yargs": "6.0.0",
    "zipstream": "https://github.com/Icenium/node-zipstream/tarball/master"
  },
  "analyze": true,
  "devDependencies": {
    "chai": "1.8.x",
    "file": "0.2.2",
    "grunt": "1.0.1",
    "grunt-contrib-clean": "1.0.0",
    "grunt-contrib-watch": "1.0.0",
    "grunt-shell": "1.3.0",
    "grunt-ts": "6.0.0-beta.3",
    "grunt-tslint": "3.3.0",
    "istanbul": "0.4.5",
    "mocha": "2.5.3",
    "mocha-fibers": "1.1.1",
    "spec-xunit-file": "0.0.1-3",
    "tslint": "3.15.1",
    "typescript": "2.0.7"
  },
  "bundledDependencies": [],
  "license": "Apache-2.0",
  "engines": {
    "node": ">=4.2.1 <5.0.0 || >=5.1.0 <8.0.0"
  }
}<|MERGE_RESOLUTION|>--- conflicted
+++ resolved
@@ -48,11 +48,6 @@
     "mkdirp": "0.3.5",
     "moment": "2.10.6",
     "mute-stream": "0.0.4",
-<<<<<<< HEAD
-    "npm": "3.10.5",
-=======
-    "node-uuid": "1.4.1",
->>>>>>> be5108b8
     "open": "0.0.4",
     "osenv": "0.1.0",
     "parse5": "2.2.0",
