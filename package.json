--- conflicted
+++ resolved
@@ -54,12 +54,7 @@
     "progress-stream": "0.5.0",
     "properties-parser": "0.2.3",
     "pullstream": "https://github.com/icenium/node-pullstream/tarball/master",
-<<<<<<< HEAD
-=======
-    "ref": "https://github.com/icenium/ref/tarball/v1.3.2.2",
-    "ref-struct": "https://github.com/telerik/ref-struct/tarball/v1.0.2.4",
     "request": "2.81.0",
->>>>>>> 4f852d14
     "rimraf": "2.2.6",
     "semver": "5.3.0",
     "shelljs": "0.7.5",
@@ -78,11 +73,8 @@
     "@types/chai": "3.4.34",
     "@types/chai-as-promised": "0.0.29",
     "@types/node": "6.0.61",
-<<<<<<< HEAD
+    "@types/request": "0.0.42",
     "@types/semver": "5.3.30",
-=======
-    "@types/request": "0.0.42",
->>>>>>> 4f852d14
     "@types/source-map": "0.5.0",
     "chai": "3.5.0",
     "chai-as-promised": "6.0.0",
