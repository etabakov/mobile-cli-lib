--- conflicted
+++ resolved
@@ -1,10 +1,7 @@
 let gaze = require("gaze");
 import * as path from "path";
 import * as os from "os";
-<<<<<<< HEAD
-=======
-import Future = require("fibers/future");
->>>>>>> 28be9643
+
 let hostInfo: IHostInfo = $injector.resolve("hostInfo");
 
 class CancellationService implements ICancellationService {
@@ -16,43 +13,25 @@
 		this.$fs.chmod(CancellationService.killSwitchDir, "0777");
 	}
 
-<<<<<<< HEAD
 	public async begin(name: string): Promise<void> {
 		let triggerFile = CancellationService.makeKillSwitchFileName(name);
+
 		if (!this.$fs.exists(triggerFile)) {
-				this.$fs.writeFile(triggerFile, "");
-=======
-	public begin(name: string): IFuture<void> {
-		return (() => {
-			let triggerFile = CancellationService.makeKillSwitchFileName(name);
-			if (!this.$fs.exists(triggerFile)) {
-				this.$fs.writeFile(triggerFile, "");
+			this.$fs.writeFile(triggerFile, "");
 
-				if (!hostInfo.isWindows) {
-					this.$fs.chmod(triggerFile, "0777");
-				}
+			if (!hostInfo.isWindows) {
+				this.$fs.chmod(triggerFile, "0777");
 			}
->>>>>>> 28be9643
-
-				if (!hostInfo.isWindows) {
-			this.$fs.chmod(triggerFile, "0777");
 		}
-			}
 
 		this.$logger.trace("Starting watch on killswitch %s", triggerFile);
 
-<<<<<<< HEAD
 		let watcherInitialized = new Promise<IWatcherInstance>((resolve, reject) => {
 			gaze(triggerFile, function (err: any, watcher: any) {
 				this.on("deleted", (filePath: string) => process.exit());
+
 				if (err) {
 					reject(err);
-=======
-			gaze(triggerFile, function (err: any, watcher: any) {
-				this.on("deleted", (filePath: string) => process.exit());
-				if (err) {
-					watcherInitialized.throw(err);
->>>>>>> 28be9643
 				} else {
 					resolve(watcher);
 				}
@@ -90,13 +69,8 @@
 		/* intentionally left blank */
 	}
 
-<<<<<<< HEAD
 	async begin(name: string): Promise<void> {
 		return;
-=======
-	begin(name: string): IFuture<void> {
-		return Future.fromResult();
->>>>>>> 28be9643
 	}
 
 	end(name: string): void {
