///<reference path="../.d.ts"/>
"use strict";

import helpers = require("./../helpers");
import minimatch = require("minimatch");
import path = require("path");
import util = require("util");

let gaze = require("gaze");

interface IProjectFileInfo {
	fileName: string;
	onDeviceName: string;
	shouldIncludeFile: boolean;
}

export class UsbLiveSyncServiceBase implements IUsbLiveSyncServiceBase {
	private _initialized = false;
	
	constructor(protected $devicesServices: Mobile.IDevicesServices,
		protected $mobileHelper: Mobile.IMobileHelper,
		private $localToDevicePathDataFactory: Mobile.ILocalToDevicePathDataFactory,
		protected $logger: ILogger,
		protected $options: ICommonOptions,
		private $deviceAppDataFactory: Mobile.IDeviceAppDataFactory,
		private $fs: IFileSystem,
		private $dispatcher: IFutureDispatcher,
<<<<<<< HEAD
		protected $injector: IInjector) { }
=======
		protected $childProcess: IChildProcess,
		protected $iOSEmulatorServices: Mobile.IiOSSimulatorService,
		private $hostInfo: IHostInfo) { }
>>>>>>> 137970b1
		
	public initialize(platform: string): IFuture<string> {
		return (() => {
			if(!(this.$options.emulator && platform && platform.toLowerCase() === "ios")) {
				this.$devicesServices.initialize({ platform: platform, deviceId: this.$options.device }).wait();
				this._initialized = true;
				return this.$devicesServices.platform;
			}
		}).future<string>()();
	}	
		
<<<<<<< HEAD
	public sync(platform: string, appIdentifier: string, localProjectRootPath: string, projectFilesPath: string, excludedProjectDirsAndFiles: string[], watchGlob: any,
		platformSpecificLiveSyncServices: IDictionary<any>,
=======
	public sync(platform: string, appIdentifier: string, projectFilesPath: string, excludedProjectDirsAndFiles: string[], watchGlob: any,
		restartAppOnDeviceAction: (device: Mobile.IDevice, deviceAppData: Mobile.IDeviceAppData, localToDevicePaths?: Mobile.ILocalToDevicePathData[]) => IFuture<void>,
>>>>>>> 137970b1
		notInstalledAppOnDeviceAction: (device: Mobile.IDevice) => IFuture<void>,
		notRunningiOSSimulatorAction: () => IFuture<void>,
		localProjectRootPath?: string,
		beforeLiveSyncAction?: (device: Mobile.IDevice, deviceAppData: Mobile.IDeviceAppData) => IFuture<void>,
		beforeBatchLiveSyncAction?: (filePath: string) => IFuture<string>): IFuture<void> {
		return (() => {
			let synciOSSimulator = this.$hostInfo.isDarwin ? this.$iOSEmulatorServices.isSimulatorRunning().wait() || (this.$options.emulator && platform.toLowerCase() === "ios") : false;
			
			if(synciOSSimulator) {
				this.$iOSEmulatorServices.sync(appIdentifier, projectFilesPath, notRunningiOSSimulatorAction).wait();
			}
			
			if(!this._initialized && (!this.$options.emulator || platform.toLowerCase() === "android")) {
				this.initialize(platform).wait();
			}
			
<<<<<<< HEAD
			let projectFiles = this.$fs.enumerateFilesInDirectorySync(projectFilesPath, (filePath, stat) => !this.isFileExcluded(path.relative(projectFilesPath, filePath), excludedProjectDirsAndFiles, projectFilesPath), { enumerateDirectories: true});
			this.syncCore(platform, projectFiles, appIdentifier, localProjectRootPath, platformSpecificLiveSyncServices, notInstalledAppOnDeviceAction, canLiveSyncAction).wait();
=======
			if(!this.$options.emulator || platform.toLowerCase() === "android") {
				let projectFiles = this.$fs.enumerateFilesInDirectorySync(projectFilesPath, (filePath, stat) => !this.isFileExcluded(path.relative(projectFilesPath, filePath), excludedProjectDirsAndFiles, projectFilesPath), { enumerateDirectories: true});
				this.syncCore(platform, projectFiles, appIdentifier, localProjectRootPath || projectFilesPath, restartAppOnDeviceAction, notInstalledAppOnDeviceAction).wait();
			}
>>>>>>> 137970b1
			
			if(this.$options.watch) {
				let __this = this;
				
<<<<<<< HEAD
				gaze(watchGlob, function(err: any, watcher: any) {
					this.on('changed', (filePath: string) => {
						if(!_.contains(excludedProjectDirsAndFiles, filePath)) {
							__this.batchLiveSync(platform, filePath, appIdentifier, localProjectRootPath, platformSpecificLiveSyncServices, notInstalledAppOnDeviceAction, beforeBatchLiveSyncAction);
=======
				gaze("**/*", { cwd: watchGlob }, function(err: any, watcher: any) {
					this.on('all', (event: string, filePath: string) => {
						if(event === "added" || event === "changed") {
							if(!_.contains(excludedProjectDirsAndFiles, filePath)) {
								if(synciOSSimulator) {
									__this.$dispatcher.dispatch(() => __this.$iOSEmulatorServices.syncFiles(appIdentifier, projectFilesPath, [filePath], notRunningiOSSimulatorAction)); 
								}
								
								if(!__this.$options.emulator || platform.toLowerCase() === "android") {
									__this.batchLiveSync(platform, filePath, appIdentifier, localProjectRootPath || projectFilesPath, restartAppOnDeviceAction, notInstalledAppOnDeviceAction, beforeLiveSyncAction, beforeBatchLiveSyncAction);
								}
							}
>>>>>>> 137970b1
						}
					});
				});
				
				this.$dispatcher.run();
			}
		}).future<void>()();
	}
	
<<<<<<< HEAD
	private syncCore(platform: string, projectFiles: string[], appIdentifier: string, localProjectRootPath: string,
		platformSpecificLiveSyncServices: IDictionary<any>,
=======
	private syncCore(platform: string, projectFiles: string[], appIdentifier: string, projectFilesPath: string, 
		restartAppOnDeviceAction: (device: Mobile.IDevice, deviceAppData: Mobile.IDeviceAppData, localToDevicePaths?: Mobile.ILocalToDevicePathData[]) => IFuture<void>,
>>>>>>> 137970b1
		notInstalledAppOnDeviceAction: (device: Mobile.IDevice) => IFuture<void>,
		beforeLiveSyncAction?: (device: Mobile.IDevice, deviceAppData: Mobile.IDeviceAppData) => IFuture<void>): IFuture<void> {
		return (() => {
			platform = platform ? this.$mobileHelper.normalizePlatformName(platform) : this.$devicesServices.platform;
			let deviceAppData = this.$deviceAppDataFactory.create(appIdentifier, platform);
			let localToDevicePaths = _(projectFiles)
				.map(projectFile => this.getProjectFileInfo(projectFile))
				.filter(projectFileInfo => projectFileInfo.shouldIncludeFile)
				.map(projectFileInfo => this.$localToDevicePathDataFactory.create(projectFileInfo.fileName, projectFilesPath, projectFileInfo.onDeviceName, deviceAppData.deviceProjectRootPath))
				.value();	
				
			let action = (device: Mobile.IDevice) => {
				return (() => { 
					if(deviceAppData.isLiveSyncSupported(device).wait()) {
						
						if(beforeLiveSyncAction) {
							beforeLiveSyncAction(device, deviceAppData).wait();
						}
					
						let applications = device.applicationManager.getInstalledApplications().wait();
						if(!_.contains(applications, deviceAppData.appIdentifier)) {
							this.$logger.warn(`The application with id "${deviceAppData.appIdentifier}" is not installed on the device yet.`);
							notInstalledAppOnDeviceAction(device).wait();
							return;
						}
						
<<<<<<< HEAD
						if(canLiveSyncAction && !canLiveSyncAction(device, appIdentifier).wait()) {
							return;
						}
						
						this.$logger.info("Transferring project files...");
=======
						this.$logger.info("Transfering project files...");
>>>>>>> 137970b1
						device.fileSystem.transferFiles(deviceAppData.appIdentifier, localToDevicePaths).wait();
						this.$logger.info("Successfully transferred all project files.");
						
						this.$logger.info("Applying changes...");
						let platformSpecificLiveSyncService = this.resolvePlatformSpecificLiveSyncService(platform, device, platformSpecificLiveSyncServices)
						platformSpecificLiveSyncService.restartApplication(deviceAppData, localToDevicePaths).wait();
						this.$logger.info(`Successfully synced application ${deviceAppData.appIdentifier}.`);
					}
				}).future<void>()();
			}
			
			this.$devicesServices.execute(action).wait();
		}).future<void>()();
	}

	private timer: any= null;
	private syncQueue: string[] = [];
<<<<<<< HEAD
	private batchLiveSync(platform: string, filePath: string, appIdentifier: string, localProjectRootPath: string, 
		platformSpecificLiveSyncServices: IDictionary<any>,
=======
	private batchLiveSync(platform: string, filePath: string, appIdentifier: string, projectFilesPath: string, 
		restartAppOnDeviceAction: (device: Mobile.IDevice, deviceAppData: Mobile.IDeviceAppData, localToDevicePaths?: Mobile.ILocalToDevicePathData[]) => IFuture<void>,
>>>>>>> 137970b1
		notInstalledAppOnDeviceAction: (device: Mobile.IDevice) => IFuture<void>,
		beforeLiveSyncAction?: (device: Mobile.IDevice, deviceAppData: Mobile.IDeviceAppData) => IFuture<void>,
		beforeBatchLiveSyncAction?: (filePath: string) => IFuture<string>) : void {
		if(!this.timer) {
			this.timer = setInterval(() => {
				let filesToSync = this.syncQueue;
				if(filesToSync.length > 0) {
					this.syncQueue = [];
					this.$logger.trace("Syncing %s", filesToSync.join(", "));
					this.$dispatcher.dispatch( () => {
						return (() => {
<<<<<<< HEAD
							this.syncCore(platform, filesToSync, appIdentifier, localProjectRootPath, platformSpecificLiveSyncServices, notInstalledAppOnDeviceAction, canLiveSyncAction).wait();
=======
							this.syncCore(platform, filesToSync, appIdentifier, projectFilesPath, restartAppOnDeviceAction, notInstalledAppOnDeviceAction, beforeLiveSyncAction).wait();
>>>>>>> 137970b1
						}).future<void>()();
					});
				}
			}, 500);
		}
		this.$dispatcher.dispatch( () => (() => { this.syncQueue.push(beforeBatchLiveSyncAction(filePath).wait()) }).future<void>()());
	}
	
	private isFileExcluded(path: string, exclusionList: string[], projectDir: string): boolean {
		return !!_.find(exclusionList, (pattern) => minimatch(path, pattern, { nocase: true }));
	}
		
	private getProjectFileInfo(fileName: string): IProjectFileInfo {
		let parsed = this.parseFile(fileName, this.$mobileHelper.platformNames, this.$devicesServices.platform);
		if(!parsed) {
			parsed = this.parseFile(fileName, ["debug", "release"], "debug"); // TODO: This should be refactored !!!!
		}

		return parsed || {
			fileName: fileName,
			onDeviceName: fileName,
			shouldIncludeFile: true
		};
	}
	
	private parseFile(fileName: string, validValues: string[], value: string): any {
		let regex = util.format("^(.+?)[.](%s)([.].+?)$", validValues.join("|"));
		let parsed = fileName.match(new RegExp(regex, "i"));
		if(parsed) {
			return {
				fileName: fileName,
				onDeviceName: parsed[1] + parsed[3],
				shouldIncludeFile: parsed[2].toLowerCase() === value.toLowerCase(),
				value: value
			};
		}

		return undefined;
	}
	
	private resolvePlatformSpecificLiveSyncService(platform: string, device: Mobile.IDevice, platformSpecificLiveSyncServices: IDictionary<any>): IPlatformSpecificLiveSyncService {
		return this.$injector.resolve(platformSpecificLiveSyncServices[platform.toLowerCase()], {_device: device});
	} 
}<|MERGE_RESOLUTION|>--- conflicted
+++ resolved
@@ -25,13 +25,10 @@
 		private $deviceAppDataFactory: Mobile.IDeviceAppDataFactory,
 		private $fs: IFileSystem,
 		private $dispatcher: IFutureDispatcher,
-<<<<<<< HEAD
-		protected $injector: IInjector) { }
-=======
+		protected $injector: IInjector,
 		protected $childProcess: IChildProcess,
 		protected $iOSEmulatorServices: Mobile.IiOSSimulatorService,
 		private $hostInfo: IHostInfo) { }
->>>>>>> 137970b1
 		
 	public initialize(platform: string): IFuture<string> {
 		return (() => {
@@ -43,13 +40,9 @@
 		}).future<string>()();
 	}	
 		
-<<<<<<< HEAD
-	public sync(platform: string, appIdentifier: string, localProjectRootPath: string, projectFilesPath: string, excludedProjectDirsAndFiles: string[], watchGlob: any,
-		platformSpecificLiveSyncServices: IDictionary<any>,
-=======
 	public sync(platform: string, appIdentifier: string, projectFilesPath: string, excludedProjectDirsAndFiles: string[], watchGlob: any,
+		platformSpecificLiveSyncServices: IDictionary<any>,		
 		restartAppOnDeviceAction: (device: Mobile.IDevice, deviceAppData: Mobile.IDeviceAppData, localToDevicePaths?: Mobile.ILocalToDevicePathData[]) => IFuture<void>,
->>>>>>> 137970b1
 		notInstalledAppOnDeviceAction: (device: Mobile.IDevice) => IFuture<void>,
 		notRunningiOSSimulatorAction: () => IFuture<void>,
 		localProjectRootPath?: string,
@@ -66,25 +59,14 @@
 				this.initialize(platform).wait();
 			}
 			
-<<<<<<< HEAD
-			let projectFiles = this.$fs.enumerateFilesInDirectorySync(projectFilesPath, (filePath, stat) => !this.isFileExcluded(path.relative(projectFilesPath, filePath), excludedProjectDirsAndFiles, projectFilesPath), { enumerateDirectories: true});
-			this.syncCore(platform, projectFiles, appIdentifier, localProjectRootPath, platformSpecificLiveSyncServices, notInstalledAppOnDeviceAction, canLiveSyncAction).wait();
-=======
 			if(!this.$options.emulator || platform.toLowerCase() === "android") {
 				let projectFiles = this.$fs.enumerateFilesInDirectorySync(projectFilesPath, (filePath, stat) => !this.isFileExcluded(path.relative(projectFilesPath, filePath), excludedProjectDirsAndFiles, projectFilesPath), { enumerateDirectories: true});
-				this.syncCore(platform, projectFiles, appIdentifier, localProjectRootPath || projectFilesPath, restartAppOnDeviceAction, notInstalledAppOnDeviceAction).wait();
+				this.syncCore(platform, projectFiles, appIdentifier, localProjectRootPath || projectFilesPath, platformSpecificLiveSyncServices, restartAppOnDeviceAction, notInstalledAppOnDeviceAction, beforeLiveSyncAction).wait();
 			}
->>>>>>> 137970b1
 			
 			if(this.$options.watch) {
 				let __this = this;
 				
-<<<<<<< HEAD
-				gaze(watchGlob, function(err: any, watcher: any) {
-					this.on('changed', (filePath: string) => {
-						if(!_.contains(excludedProjectDirsAndFiles, filePath)) {
-							__this.batchLiveSync(platform, filePath, appIdentifier, localProjectRootPath, platformSpecificLiveSyncServices, notInstalledAppOnDeviceAction, beforeBatchLiveSyncAction);
-=======
 				gaze("**/*", { cwd: watchGlob }, function(err: any, watcher: any) {
 					this.on('all', (event: string, filePath: string) => {
 						if(event === "added" || event === "changed") {
@@ -94,10 +76,9 @@
 								}
 								
 								if(!__this.$options.emulator || platform.toLowerCase() === "android") {
-									__this.batchLiveSync(platform, filePath, appIdentifier, localProjectRootPath || projectFilesPath, restartAppOnDeviceAction, notInstalledAppOnDeviceAction, beforeLiveSyncAction, beforeBatchLiveSyncAction);
+									__this.batchLiveSync(platform, filePath, appIdentifier, localProjectRootPath || projectFilesPath,  platformSpecificLiveSyncServices, restartAppOnDeviceAction, notInstalledAppOnDeviceAction, beforeLiveSyncAction, beforeBatchLiveSyncAction);
 								}
 							}
->>>>>>> 137970b1
 						}
 					});
 				});
@@ -107,13 +88,9 @@
 		}).future<void>()();
 	}
 	
-<<<<<<< HEAD
-	private syncCore(platform: string, projectFiles: string[], appIdentifier: string, localProjectRootPath: string,
+	private syncCore(platform: string, projectFiles: string[], appIdentifier: string, projectFilesPath: string, 
 		platformSpecificLiveSyncServices: IDictionary<any>,
-=======
-	private syncCore(platform: string, projectFiles: string[], appIdentifier: string, projectFilesPath: string, 
 		restartAppOnDeviceAction: (device: Mobile.IDevice, deviceAppData: Mobile.IDeviceAppData, localToDevicePaths?: Mobile.ILocalToDevicePathData[]) => IFuture<void>,
->>>>>>> 137970b1
 		notInstalledAppOnDeviceAction: (device: Mobile.IDevice) => IFuture<void>,
 		beforeLiveSyncAction?: (device: Mobile.IDevice, deviceAppData: Mobile.IDeviceAppData) => IFuture<void>): IFuture<void> {
 		return (() => {
@@ -140,15 +117,7 @@
 							return;
 						}
 						
-<<<<<<< HEAD
-						if(canLiveSyncAction && !canLiveSyncAction(device, appIdentifier).wait()) {
-							return;
-						}
-						
-						this.$logger.info("Transferring project files...");
-=======
 						this.$logger.info("Transfering project files...");
->>>>>>> 137970b1
 						device.fileSystem.transferFiles(deviceAppData.appIdentifier, localToDevicePaths).wait();
 						this.$logger.info("Successfully transferred all project files.");
 						
@@ -166,13 +135,9 @@
 
 	private timer: any= null;
 	private syncQueue: string[] = [];
-<<<<<<< HEAD
-	private batchLiveSync(platform: string, filePath: string, appIdentifier: string, localProjectRootPath: string, 
+	private batchLiveSync(platform: string, filePath: string, appIdentifier: string, projectFilesPath: string, 
 		platformSpecificLiveSyncServices: IDictionary<any>,
-=======
-	private batchLiveSync(platform: string, filePath: string, appIdentifier: string, projectFilesPath: string, 
 		restartAppOnDeviceAction: (device: Mobile.IDevice, deviceAppData: Mobile.IDeviceAppData, localToDevicePaths?: Mobile.ILocalToDevicePathData[]) => IFuture<void>,
->>>>>>> 137970b1
 		notInstalledAppOnDeviceAction: (device: Mobile.IDevice) => IFuture<void>,
 		beforeLiveSyncAction?: (device: Mobile.IDevice, deviceAppData: Mobile.IDeviceAppData) => IFuture<void>,
 		beforeBatchLiveSyncAction?: (filePath: string) => IFuture<string>) : void {
@@ -184,11 +149,7 @@
 					this.$logger.trace("Syncing %s", filesToSync.join(", "));
 					this.$dispatcher.dispatch( () => {
 						return (() => {
-<<<<<<< HEAD
-							this.syncCore(platform, filesToSync, appIdentifier, localProjectRootPath, platformSpecificLiveSyncServices, notInstalledAppOnDeviceAction, canLiveSyncAction).wait();
-=======
-							this.syncCore(platform, filesToSync, appIdentifier, projectFilesPath, restartAppOnDeviceAction, notInstalledAppOnDeviceAction, beforeLiveSyncAction).wait();
->>>>>>> 137970b1
+							this.syncCore(platform, filesToSync, appIdentifier, projectFilesPath, platformSpecificLiveSyncServices, restartAppOnDeviceAction, notInstalledAppOnDeviceAction, beforeLiveSyncAction).wait();
 						}).future<void>()();
 					});
 				}
